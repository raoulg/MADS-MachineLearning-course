[tool.pdm.build]
includes = []

[project]
name = "mads-deeplearning"
version = "0.1.0"
description = ""
<<<<<<< HEAD
authors = ["Raoul Grouls <rgrouls@gmail.com>"]

[tool.poetry.dependencies]
python = ">=3.9,<=3.11.1"
loguru = "^0.7.0"
pandas = "^1.4.0"
matplotlib = "^3.5.1"
seaborn = "^0.11.2"
plotly = "^5.5.0"
scikit-learn = "^1.0.2"
pydantic = "^1.9.0"
tqdm = "^4.64.1"
torchvision = "*"
torch = "^2.0.1"
torchtext = "*"
torch-tb-profiler = "^0.4.0"
torchinfo = "^1.7.1"
torchsummary = "^1.5.1"
scipy = "^1.10.0"
mads-datasets = "^0.1"

[tool.poetry.group.tuning.dependencies]
gin-config = "^0.5.0"
ray = {extras = ["tune"], version = "^2.1.0"}
protobuf = "^3.20" # needed for ray
bayesian-optimization = "^1.4.2"
hpbandster = "^0.7.4"
configspace = "^0.6.0"
mlflow = "^2.1"

[tool.poetry.group.extras.dependencies]
shap = "^0.41"
hyperopt = "^0.2.7"

[tool.poetry.group.dev.dependencies]
black = "^23"
flake8 = "^6"
isort = "^5"
mypy = "^1.3"
pytest = "^7"
pep8-naming = "^0.12.1"
flake8-annotations = "^3.0.1"
jupyter = "^1.0.0"
nbformat = "^5.3.0"
importlib-resources = "^5.7.1"

[build-system]
requires = ["poetry-core>=1.0.0"]
build-backend = "poetry.core.masonry.api"
=======

authors = [
    {name = "R.Grouls", email = "Raoul.Grouls@han.nl"},
]

requires-python = ">=3.10"
license = {text = "MIT"}

classifiers = [
    "Development Status :: 5 - Production/Stable",
    "Topic :: Scientific/Engineering :: Artificial Intelligence",
    "Programming Language :: Python :: 3.10",
    "Typing :: Typed",
]

dependencies = [
    "torch>=2.0.1",
    "numpy>=1.25.0",
    "loguru>=0.7.0",
    "pydantic>=1.10.9",
    "pandas>=2.0.3",
    "mads-datasets>=0.1.5.4",
    "jupyter>=1.0.0",
    "matplotlib>=3.7.1",
    "seaborn>=0.12.2",
    "torchsummary>=1.5.1",
    "mltrainer>=0.1.4",
]

[tool.pdm.dev-dependencies]
lint = [
    "black>=23.3.0",
    "flake8>=6.0.0",
    "isort>=5.12.0",
    "mypy>=1.4.1",
    "pytest>=7.4.0",
    "pep8-naming>=0.13.3",
    "flake8-annotations>=3.0.1",
]

[tool.flake8]
ignore = ["W503", "ANN101", "ANN002", "ANN003"]
max-line-length = 88
max-complexity = 18
exclude = ["__init__.py", "tests/*", "docs/*", "examples/*", "scripts/*"]
select = "C,E,F,W,B,B950"
extend-ignore = "E203, E501"

[tool.isort]
multi_line_output = 3
include_trailing_comma = true
use_parentheses = true
line_length = 88

[tool.mypy]
ignore_missing_imports = true
strict_optional = true
warn_unreachable = true
pretty = true
>>>>>>> 237b280c
<|MERGE_RESOLUTION|>--- conflicted
+++ resolved
@@ -5,57 +5,6 @@
 name = "mads-deeplearning"
 version = "0.1.0"
 description = ""
-<<<<<<< HEAD
-authors = ["Raoul Grouls <rgrouls@gmail.com>"]
-
-[tool.poetry.dependencies]
-python = ">=3.9,<=3.11.1"
-loguru = "^0.7.0"
-pandas = "^1.4.0"
-matplotlib = "^3.5.1"
-seaborn = "^0.11.2"
-plotly = "^5.5.0"
-scikit-learn = "^1.0.2"
-pydantic = "^1.9.0"
-tqdm = "^4.64.1"
-torchvision = "*"
-torch = "^2.0.1"
-torchtext = "*"
-torch-tb-profiler = "^0.4.0"
-torchinfo = "^1.7.1"
-torchsummary = "^1.5.1"
-scipy = "^1.10.0"
-mads-datasets = "^0.1"
-
-[tool.poetry.group.tuning.dependencies]
-gin-config = "^0.5.0"
-ray = {extras = ["tune"], version = "^2.1.0"}
-protobuf = "^3.20" # needed for ray
-bayesian-optimization = "^1.4.2"
-hpbandster = "^0.7.4"
-configspace = "^0.6.0"
-mlflow = "^2.1"
-
-[tool.poetry.group.extras.dependencies]
-shap = "^0.41"
-hyperopt = "^0.2.7"
-
-[tool.poetry.group.dev.dependencies]
-black = "^23"
-flake8 = "^6"
-isort = "^5"
-mypy = "^1.3"
-pytest = "^7"
-pep8-naming = "^0.12.1"
-flake8-annotations = "^3.0.1"
-jupyter = "^1.0.0"
-nbformat = "^5.3.0"
-importlib-resources = "^5.7.1"
-
-[build-system]
-requires = ["poetry-core>=1.0.0"]
-build-backend = "poetry.core.masonry.api"
-=======
 
 authors = [
     {name = "R.Grouls", email = "Raoul.Grouls@han.nl"},
@@ -114,5 +63,4 @@
 ignore_missing_imports = true
 strict_optional = true
 warn_unreachable = true
-pretty = true
->>>>>>> 237b280c
+pretty = true